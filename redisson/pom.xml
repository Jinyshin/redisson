--- conflicted
+++ resolved
@@ -205,21 +205,13 @@
         <dependency>
             <groupId>com.fasterxml.jackson.core</groupId>
             <artifactId>jackson-databind</artifactId>
-<<<<<<< HEAD
-            <version>2.9.6</version>
-=======
-            <version>2.7.9.4</version>
->>>>>>> bb19fd79
+            <version>2.9.6</version>
         </dependency>
 
         <dependency>
             <groupId>com.fasterxml.jackson.dataformat</groupId>
             <artifactId>jackson-dataformat-ion</artifactId>
-<<<<<<< HEAD
-            <version>2.9.6</version>
-=======
-            <version>2.7.9</version>
->>>>>>> bb19fd79
+            <version>2.9.6</version>
             <scope>provided</scope>
             <optional>true</optional>
         </dependency>
