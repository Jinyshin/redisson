/**
 * Copyright 2018 Nikita Koksharov
 *
 * Licensed under the Apache License, Version 2.0 (the "License");
 * you may not use this file except in compliance with the License.
 * You may obtain a copy of the License at
 *
 *    http://www.apache.org/licenses/LICENSE-2.0
 *
 * Unless required by applicable law or agreed to in writing, software
 * distributed under the License is distributed on an "AS IS" BASIS,
 * WITHOUT WARRANTIES OR CONDITIONS OF ANY KIND, either express or implied.
 * See the License for the specific language governing permissions and
 * limitations under the License.
 */
package org.redisson.reactive;

import java.util.Map;
import java.util.Map.Entry;
<<<<<<< HEAD
import java.util.Set;
import java.util.function.BiFunction;
import java.util.function.Function;
import java.util.function.Supplier;
=======
>>>>>>> 3456aa1d

import org.reactivestreams.Publisher;
import org.redisson.RedissonMap;
import org.redisson.api.RFuture;
import org.redisson.api.RMap;
import org.redisson.client.RedisClient;
import org.redisson.client.protocol.decoder.MapScanResult;
<<<<<<< HEAD
import org.redisson.command.CommandReactiveExecutor;

import reactor.core.publisher.Flux;
import reactor.core.publisher.Mono;
=======

>>>>>>> 3456aa1d

/**
 * Distributed and concurrent implementation of {@link java.util.concurrent.ConcurrentMap}
 * and {@link java.util.Map}
 *
 * @author Nikita Koksharov
 *
 * @param <K> key
 * @param <V> value
 */
public class RedissonMapReactive<K, V> implements MapReactive<K, V> {

    private final RMap<K, V> instance;

    public RedissonMapReactive(RMap<K, V> instance) {
        this.instance = instance;
    }
    
    @Override
    public RFuture<MapScanResult<Object, Object>> scanIteratorAsync(final RedisClient client, final long startPos, final String pattern, final int count) {
        return ((RedissonMap<K, V>)instance).scanIteratorAsync(instance.getName(), client, startPos, pattern, count);
    }
    
    @Override
    public V putSync(K key, V value) {
        return instance.put(key, value);
    }

    public Publisher<Map.Entry<K, V>> entryIterator() {
        return entryIterator(null);
    }
    
    public Publisher<Entry<K, V>> entryIterator(int count) {
        return entryIterator(null, count);
    }
    
    public Publisher<Entry<K, V>> entryIterator(String pattern) {
        return entryIterator(pattern, 10);
    }
    
    public Publisher<Map.Entry<K, V>> entryIterator(String pattern, int count) {
        return Flux.create(new RedissonMapReactiveIterator<K, V, Map.Entry<K, V>>(this, pattern, count));
    }

    public Publisher<V> valueIterator() {
        return valueIterator(null);
    }

    public Publisher<V> valueIterator(String pattern) {
        return valueIterator(pattern, 10);
    }

    public Publisher<V> valueIterator(int count) {
        return valueIterator(null, count);
    }
    
    public Publisher<V> valueIterator(String pattern, int count) {
        return Flux.create(new RedissonMapReactiveIterator<K, V, V>(this, pattern, count) {
            @Override
            V getValue(Entry<Object, Object> entry) {
                return (V) entry.getValue();
            }
        });
    }

    public Publisher<K> keyIterator() {
        return keyIterator(null);
    }

    public Publisher<K> keyIterator(String pattern) {
        return keyIterator(pattern, 10);
    }

    public Publisher<K> keyIterator(int count) {
        return keyIterator(null, count);
    }
    
    public Publisher<K> keyIterator(String pattern, int count) {
        return Flux.create(new RedissonMapReactiveIterator<K, V, K>(this, pattern, count) {
            @Override
            K getValue(Entry<Object, Object> entry) {
                return (K) entry.getKey();
            }
        });
    }

<<<<<<< HEAD
    @Override
    public Publisher<V> addAndGet(final K key, final Number value) {
        return reactive(new Supplier<RFuture<V>>() {
            @Override
            public RFuture<V> get() {
                return instance.addAndGetAsync(key, value);
            }
        });
    }

    @Override
    public boolean equals(Object o) {
        if (o == this)
            return true;

        if (o instanceof Map) {
            final Map<?,?> m = (Map<?,?>) o;
            if (m.size() != Mono.from(size()).block()) {
                return false;
            }

            return Flux.from(entryIterator()).map(mapFunction(m)).reduce(true, booleanAnd()).block();
        } else if (o instanceof RMapReactive) {
            final RMapReactive<Object, Object> m = (RMapReactive<Object, Object>) o;
            if (Mono.from(m.size()).block() != Mono.from(size()).block()) {
                return false;
            }

            return Flux.from(entryIterator()).map(mapFunction(m)).reduce(true, booleanAnd()).block();
        }

        return true;
    }

    private BiFunction<Boolean, Boolean, Boolean> booleanAnd() {
        return new BiFunction<Boolean, Boolean, Boolean>() {

            @Override
            public Boolean apply(Boolean t, Boolean u) {
                return t & u;
            }
        };
    }

    private Function<Entry<K, V>, Boolean> mapFunction(final Map<?, ?> m) {
        return new Function<Map.Entry<K, V>, Boolean>() {
            @Override
            public Boolean apply(Entry<K, V> e) {
                K key = e.getKey();
                V value = e.getValue();
                if (value == null) {
                    if (!(m.get(key)==null && m.containsKey(key)))
                        return false;
                } else {
                    if (!value.equals(m.get(key)))
                        return false;
                }
                return true;
            }
        };
    }

    private Function<Entry<K, V>, Boolean> mapFunction(final RMapReactive<Object, Object> m) {
        return new Function<Map.Entry<K, V>, Boolean>() {
            @Override
            public Boolean apply(Entry<K, V> e) {
                Object key = e.getKey();
                Object value = e.getValue();
                if (value == null) {
                    if (!(Mono.from(m.get(key)).block() ==null && Mono.from(m.containsKey(key)).block()))
                        return false;
                } else {
                    if (!value.equals(Mono.from(m.get(key)).block()))
                        return false;
                }
                return true;
            }
        };
    }

    @Override
    public int hashCode() {
        return Flux.from(entryIterator()).map(new Function<Map.Entry<K, V>, Integer>() {
            @Override
            public Integer apply(Entry<K, V> t) {
                return t.hashCode();
            }
        }).reduce(0, new BiFunction<Integer, Integer, Integer>() {

            @Override
            public Integer apply(Integer t, Integer u) {
                return t + u;
            }
        }).block();
    }

=======
>>>>>>> 3456aa1d
}<|MERGE_RESOLUTION|>--- conflicted
+++ resolved
@@ -17,13 +17,9 @@
 
 import java.util.Map;
 import java.util.Map.Entry;
-<<<<<<< HEAD
-import java.util.Set;
 import java.util.function.BiFunction;
 import java.util.function.Function;
 import java.util.function.Supplier;
-=======
->>>>>>> 3456aa1d
 
 import org.reactivestreams.Publisher;
 import org.redisson.RedissonMap;
@@ -31,14 +27,9 @@
 import org.redisson.api.RMap;
 import org.redisson.client.RedisClient;
 import org.redisson.client.protocol.decoder.MapScanResult;
-<<<<<<< HEAD
-import org.redisson.command.CommandReactiveExecutor;
 
 import reactor.core.publisher.Flux;
 import reactor.core.publisher.Mono;
-=======
-
->>>>>>> 3456aa1d
 
 /**
  * Distributed and concurrent implementation of {@link java.util.concurrent.ConcurrentMap}
@@ -56,17 +47,17 @@
     public RedissonMapReactive(RMap<K, V> instance) {
         this.instance = instance;
     }
-    
+
     @Override
     public RFuture<MapScanResult<Object, Object>> scanIteratorAsync(final RedisClient client, final long startPos, final String pattern, final int count) {
         return ((RedissonMap<K, V>)instance).scanIteratorAsync(instance.getName(), client, startPos, pattern, count);
-    }
-    
+            }
+
     @Override
     public V putSync(K key, V value) {
         return instance.put(key, value);
-    }
-
+            }
+    
     public Publisher<Map.Entry<K, V>> entryIterator() {
         return entryIterator(null);
     }
@@ -125,103 +116,4 @@
         });
     }
 
-<<<<<<< HEAD
-    @Override
-    public Publisher<V> addAndGet(final K key, final Number value) {
-        return reactive(new Supplier<RFuture<V>>() {
-            @Override
-            public RFuture<V> get() {
-                return instance.addAndGetAsync(key, value);
-            }
-        });
-    }
-
-    @Override
-    public boolean equals(Object o) {
-        if (o == this)
-            return true;
-
-        if (o instanceof Map) {
-            final Map<?,?> m = (Map<?,?>) o;
-            if (m.size() != Mono.from(size()).block()) {
-                return false;
-            }
-
-            return Flux.from(entryIterator()).map(mapFunction(m)).reduce(true, booleanAnd()).block();
-        } else if (o instanceof RMapReactive) {
-            final RMapReactive<Object, Object> m = (RMapReactive<Object, Object>) o;
-            if (Mono.from(m.size()).block() != Mono.from(size()).block()) {
-                return false;
-            }
-
-            return Flux.from(entryIterator()).map(mapFunction(m)).reduce(true, booleanAnd()).block();
-        }
-
-        return true;
-    }
-
-    private BiFunction<Boolean, Boolean, Boolean> booleanAnd() {
-        return new BiFunction<Boolean, Boolean, Boolean>() {
-
-            @Override
-            public Boolean apply(Boolean t, Boolean u) {
-                return t & u;
-            }
-        };
-    }
-
-    private Function<Entry<K, V>, Boolean> mapFunction(final Map<?, ?> m) {
-        return new Function<Map.Entry<K, V>, Boolean>() {
-            @Override
-            public Boolean apply(Entry<K, V> e) {
-                K key = e.getKey();
-                V value = e.getValue();
-                if (value == null) {
-                    if (!(m.get(key)==null && m.containsKey(key)))
-                        return false;
-                } else {
-                    if (!value.equals(m.get(key)))
-                        return false;
-                }
-                return true;
-            }
-        };
-    }
-
-    private Function<Entry<K, V>, Boolean> mapFunction(final RMapReactive<Object, Object> m) {
-        return new Function<Map.Entry<K, V>, Boolean>() {
-            @Override
-            public Boolean apply(Entry<K, V> e) {
-                Object key = e.getKey();
-                Object value = e.getValue();
-                if (value == null) {
-                    if (!(Mono.from(m.get(key)).block() ==null && Mono.from(m.containsKey(key)).block()))
-                        return false;
-                } else {
-                    if (!value.equals(Mono.from(m.get(key)).block()))
-                        return false;
-                }
-                return true;
-            }
-        };
-    }
-
-    @Override
-    public int hashCode() {
-        return Flux.from(entryIterator()).map(new Function<Map.Entry<K, V>, Integer>() {
-            @Override
-            public Integer apply(Entry<K, V> t) {
-                return t.hashCode();
-            }
-        }).reduce(0, new BiFunction<Integer, Integer, Integer>() {
-
-            @Override
-            public Integer apply(Integer t, Integer u) {
-                return t + u;
-            }
-        }).block();
-    }
-
-=======
->>>>>>> 3456aa1d
-}+            }