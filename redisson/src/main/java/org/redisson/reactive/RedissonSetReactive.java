/**
 * Copyright 2018 Nikita Koksharov
 *
 * Licensed under the Apache License, Version 2.0 (the "License");
 * you may not use this file except in compliance with the License.
 * You may obtain a copy of the License at
 *
 *    http://www.apache.org/licenses/LICENSE-2.0
 *
 * Unless required by applicable law or agreed to in writing, software
 * distributed under the License is distributed on an "AS IS" BASIS,
 * WITHOUT WARRANTIES OR CONDITIONS OF ANY KIND, either express or implied.
 * See the License for the specific language governing permissions and
 * limitations under the License.
 */
package org.redisson.reactive;

import java.util.ArrayList;
import java.util.Arrays;
import java.util.Collection;
import java.util.List;
import java.util.function.Supplier;

import org.reactivestreams.Publisher;
import org.redisson.RedissonSet;
import org.redisson.api.RFuture;
import org.redisson.api.RLockReactive;
import org.redisson.api.RPermitExpirableSemaphoreReactive;
import org.redisson.api.RReadWriteLockReactive;
import org.redisson.api.RSemaphoreReactive;
import org.redisson.api.RSet;
import org.redisson.api.RedissonReactiveClient;
import org.redisson.client.RedisClient;
import org.redisson.client.protocol.decoder.ListScanResult;

import reactor.core.publisher.Flux;

/**
 * Distributed and concurrent implementation of {@link java.util.Set}
 *
 * @author Nikita Koksharov
 *
 * @param <V> value
 */
public class RedissonSetReactive<V> {

    private final RSet<V> instance;
    private final RedissonReactiveClient redisson;

    public RedissonSetReactive(RSet<V> instance, RedissonReactiveClient redisson) {
        this.instance = instance;
        this.redisson = redisson;
    }

    public Publisher<Boolean> addAll(Publisher<? extends V> c) {
        return new PublisherAdder<Object>() {
            @Override
            public RFuture<Boolean> add(Object e) {
                return instance.addAsync((V)e);
            }
        }.addAll(c);
    }

    public Publisher<V> iterator(int count) {
        return iterator(null, count);
    }
    
    public Publisher<V> iterator(String pattern) {
        return iterator(pattern, 10);
    }

    public Publisher<V> iterator(final String pattern, final int count) {
        return Flux.create(new SetReactiveIterator<V>() {
            @Override
            protected RFuture<ListScanResult<Object>> scanIterator(RedisClient client, long nextIterPos) {
                return ((RedissonSet)instance).scanIteratorAsync(instance.getName(), client, nextIterPos, pattern, count);
            }
        });
    }

    public Publisher<V> iterator() {
        return iterator(null, 10);
}
    
<<<<<<< HEAD
            }
=======
    public RPermitExpirableSemaphoreReactive getPermitExpirableSemaphore(V value) {
        String name = ((RedissonSet<V>)instance).getLockName(value, "permitexpirablesemaphore");
        return redisson.getPermitExpirableSemaphore(name);
    }

    public RSemaphoreReactive getSemaphore(V value) {
        String name = ((RedissonSet<V>)instance).getLockName(value, "semaphore");
        return redisson.getSemaphore(name);
    }
    
    public RLockReactive getFairLock(V value) {
        String name = ((RedissonSet<V>)instance).getLockName(value, "fairlock");
        return redisson.getFairLock(name);
    }
    
    public RReadWriteLockReactive getReadWriteLock(V value) {
        String name = ((RedissonSet<V>)instance).getLockName(value, "rw_lock");
        return redisson.getReadWriteLock(name);
    }
    
    public RLockReactive getLock(V value) {
        String name = ((RedissonSet<V>)instance).getLockName(value, "lock");
        return redisson.getLock(name);
    }
    
}
>>>>>>> 6165e621
<|MERGE_RESOLUTION|>--- conflicted
+++ resolved
@@ -82,9 +82,6 @@
         return iterator(null, 10);
 }
     
-<<<<<<< HEAD
-            }
-=======
     public RPermitExpirableSemaphoreReactive getPermitExpirableSemaphore(V value) {
         String name = ((RedissonSet<V>)instance).getLockName(value, "permitexpirablesemaphore");
         return redisson.getPermitExpirableSemaphore(name);
@@ -110,5 +107,4 @@
         return redisson.getLock(name);
     }
     
-}
->>>>>>> 6165e621
+}